# Example

This example demonstrates how to use the `groth16-solana` crate to verify a proof generated by the `SP1` library on Solana.

## Usage: Script

To run the example, you can use the following ELF options:

| ELF Option | Description                   |
| ---------- | ----------------------------- |
| fibonacci  | Fibonacci sequence program    |
| is-prime   | Prime number checking program |
| sha2       | SHA-2 hashing program         |
| tendermint | Tendermint consensus program  |

And run the following commands:

```shell
cd script
cargo build
RUST_LOG=info cargo run --release --  --elf fibonacci 
```

<<<<<<< HEAD
## Usage: Solana Program

The solana program 
=======
Pass in the `--prove` flag to generate a fresh proof and save it to a file:

```shell
cd script
cargo build
RUST_LOG=info cargo run --release -- --elf fibonacci --prove
```

Note: The pre-generated proof for `fibonacci` assumes the input `n` is 20. The pre-generated proof 
for `is-prime` assumes the input `n` is 11.
>>>>>>> 0d6f1a7c
<|MERGE_RESOLUTION|>--- conflicted
+++ resolved
@@ -21,11 +21,7 @@
 RUST_LOG=info cargo run --release --  --elf fibonacci 
 ```
 
-<<<<<<< HEAD
-## Usage: Solana Program
-
 The solana program 
-=======
 Pass in the `--prove` flag to generate a fresh proof and save it to a file:
 
 ```shell
@@ -36,4 +32,7 @@
 
 Note: The pre-generated proof for `fibonacci` assumes the input `n` is 20. The pre-generated proof 
 for `is-prime` assumes the input `n` is 11.
->>>>>>> 0d6f1a7c
+
+## Usage: Solana Program
+
+The solana program 